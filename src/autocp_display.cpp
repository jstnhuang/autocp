#include "autocp_display.h"
#include <vector>
#include <string>
#include <math.h>
#include <OGRE/OgreCamera.h>
#include <rviz/visualization_manager.h>
#include <rviz/render_panel.h>

namespace autocp {
/**
 * Constructor. Hooks up the display properties.
 */
AutoCPDisplay::AutoCPDisplay(): root_nh_("") {
  topic_prop_ = new rviz::RosTopicProperty(
    "Command topic",
    "/rviz/camera_placement",
    QString::fromStdString(
      ros::message_traits::datatype<view_controller_msgs::CameraPlacement>()
    ),
    "Topic on which to send out camera placement messages.",
    this,
    SLOT(updateTopic())
  );
  gripper_weight_property_ = new rviz::FloatProperty(
    "Gripper weight",
    1.0,
    "How much weight to assign to the grippers' locations.",
    this,
    SLOT(updateWeights())
  );
  gripper_weight_property_->setMin(0.1);
  gripper_weight_property_->setMax(10);
  point_head_weight_property_ = new rviz::FloatProperty(
    "Head focus point weight",
    1.0,
    "How much weight to assign to the location the robot is looking.",
    this,
    SLOT(updateWeights())
  );
  point_head_weight_property_->setMin(0.1);
  point_head_weight_property_->setMax(10);
  updateWeights();
  current_control_ = NULL;
}

/**
 * Destructor.
 */
AutoCPDisplay::~AutoCPDisplay() {
}

/**
 * Initialization. Attaches callbacks to subscribers.
 */
void AutoCPDisplay::onInitialize() {
  Display:: onInitialize();
  updateTopic();

  point_head_subscriber_ = root_nh_.subscribe(
    "head_traj_controller/point_head_action/goal",
    5,
    &AutoCPDisplay::pointHeadCallback,
    this
  );

  marker_subscriber_ = root_nh_.subscribe(
<<<<<<< HEAD
    "/pr2_marker_control_transparent/feedback",
=======
    "interactive_manipulation/update",
>>>>>>> 11d0a4b6
    5,
    &AutoCPDisplay::markerCallback,
    this
  );

<<<<<<< HEAD
=======
  // TODO(jstn): Just in case it becomes useful.
>>>>>>> 11d0a4b6
  vm_ = static_cast<rviz::VisualizationManager*>(context_);
}

/**
 * Main loop that alternates between sensing and placing the camera.
 */
void AutoCPDisplay::update(float wall_dt, float ros_dt) {
  sense();
  chooseCameraPlacement(ros_dt);
}

/**
 * Set the topic to publish camera placement commands to.
 */
void AutoCPDisplay::updateTopic() {
  camera_placement_publisher_ =
    root_nh_.advertise<view_controller_msgs::CameraPlacement>(
      topic_prop_->getStdString(),
      5
    );
}

/**
 * Update the points of interest.
 */
void AutoCPDisplay::sense() {
  getTransformOrigin("/l_wrist_roll_link", &left_gripper_origin_);
  getTransformOrigin("/r_wrist_roll_link", &right_gripper_origin_);
} 
/**
 * Get the origin of the given transform.
 */
void AutoCPDisplay::getTransformOrigin(
  std::string frame,
  geometry_msgs::Point* origin
) {
  ros::Duration timeout(5);
  tf_listener_.waitForTransform(
    fixed_frame_.toStdString(), frame, ros::Time(0), timeout);
  tf::StampedTransform transform;
  tf_listener_.lookupTransform(
    fixed_frame_.toStdString(), frame, ros::Time(0), transform);
  tf::Vector3 transform_origin = transform.getOrigin();

  origin->x = transform_origin.x();
  origin->y = transform_origin.y();
  origin->z = transform_origin.z();
}

/**
 * Get the target point for the head.
 */
void AutoCPDisplay::pointHeadCallback(
  const pr2_controllers_msgs::PointHeadActionGoal& action_goal
) {
  head_focus_point_ = action_goal.goal.target.point;
}

/**
<<<<<<< HEAD
 * Update the weight vector, and normalize so that the max is 1.
 */
void AutoCPDisplay::updateWeights() {
  weights_ = {
    point_head_weight_property_->getFloat(),
    gripper_weight_property_->getFloat(),
    gripper_weight_property_->getFloat()
  };
  float max = 0;
  for (float weight : weights_) {
    if (weight > max) {
      max = weight;
    }
  }
  for (unsigned i = 0; i < weights_.size(); i++) {
    weights_[i] = weights_[i] / max;
  }
}

/**
 * Get interactive marker locations.
 */
void AutoCPDisplay::markerCallback(
  const visualization_msgs::InteractiveMarkerFeedback& feedback
) {
  if (feedback.event_type
    != visualization_msgs::InteractiveMarkerFeedback::POSE_UPDATE
  ) {
    return;
  }
  std::string marker_name = static_cast<std::string>(feedback.marker_name);
  std::string control_name = static_cast<std::string>(feedback.control_name);

  Control6Dof control;
  try {
    if (marker_name == "point_head_goal") {
      control = POINT_HEAD_CONTROLS.at(control_name);
    } else if (
      marker_name == "r_gripper_control"
      || marker_name == "l_gripper_control"
    ) {
      control = GRIPPER_CONTROLS.at(control_name);
    } else {
      ROS_INFO("Unknown marker %s", marker_name.c_str());
      return;
    }

    current_control_ = new ClickedControl {
      marker_name,
      control,
      feedback.pose
    };
  } catch (std::out_of_range e) {
    ROS_INFO(
      "Unknown control %s for marker %s",
      control_name.c_str(),
      marker_name.c_str()
    );
=======
 * Get interactive marker locations.
 */
void AutoCPDisplay::markerCallback(const visualization_msgs::InteractiveMarkerUpdate& init) {
  for (int i = 0; i < init.markers.size(); i++) {
    visualization_msgs::InteractiveMarker marker = init.markers[i];
    ROS_INFO(static_cast<std::string>(marker.name).c_str());
>>>>>>> 11d0a4b6
  }
}

/**
 * Get the final focus point and location for the camera, then push the camera
 * placement.
 */
void AutoCPDisplay::chooseCameraPlacement(float time_delta) {
  geometry_msgs::Point focus;
  chooseCameraFocus(&focus);

  geometry_msgs::Point location;
  chooseCameraLocation(&location);

  view_controller_msgs::CameraPlacement camera_placement;
  setCameraPlacement(
    location, focus,
    ros::Duration(time_delta),
    &camera_placement
  );

  camera_placement_publisher_.publish(camera_placement);
}

/**
 * Choose a final focus point for the camera. The final focus point is the
 * weighted mean of the current focus points.
 */
void AutoCPDisplay::chooseCameraFocus(geometry_msgs::Point* focus) {
  std::vector<geometry_msgs::Point*> points = {
    &head_focus_point_,
    &left_gripper_origin_,
    &right_gripper_origin_
  };

  float mean_x = 0;
  float mean_y = 0;
  float mean_z = 0;
  int num_points = points.size();
  for (int i = 0; i < num_points; i++) {
    geometry_msgs::Point* point = points[i];
    float weight = weights_[i];
    mean_x += weight * point->x;
    mean_y += weight * point->y;
    mean_z += weight * point->z;
  }
  mean_x /= num_points;
  mean_y /= num_points;
  mean_z /= num_points;

  focus->x = mean_x;
  focus->y = mean_y;
  focus->z = mean_z;
}

/**
 * Choose a location for the camera. If an interactive marker is being used,
 * move to a position orthogonal to the control. Otherwise, don't change the
 * location.
 */
void AutoCPDisplay::chooseCameraLocation(geometry_msgs::Point* location) {
  Ogre::Vector3 position = vm_->getRenderPanel()->getCamera()->getPosition();
  // TODO(jstn): keep distance from the marker the same as we move around.
  // TODO(jstn): implement location shifting for pitch/row/yaw.
  // TODO(jstn): clean this up
  if (current_control_ != NULL) {
    float marker_x = current_control_->pose.position.x;
    float marker_y = current_control_->pose.position.y;
    float marker_z = current_control_->pose.position.z;
    if (current_control_->control == Control6Dof::X) {
      float x_diff = position.x - marker_x;
      float y_diff = position.y - marker_y;
      float horizontal_distance = sqrt(x_diff * x_diff + y_diff * y_diff);
      if (position.y < 0) {
        horizontal_distance *= -1;
      }
      location->x = marker_x;
      location->y = marker_y + horizontal_distance;
      location->z = position.z;
    } else if (current_control_->control == Control6Dof::Y) {
      float x_diff = position.x - marker_x;
      float y_diff = position.y - marker_y;
      float horizontal_distance = sqrt(x_diff * x_diff + y_diff * y_diff);
      if (position.x < 0) {
        horizontal_distance *= -1;
      }
      location->x = marker_x + horizontal_distance;
      location->y = marker_y;
      location->z = position.z;
    } else if (current_control_->control == Control6Dof::Z) {
      location->x = position.x;
      location->y = position.y;
      location->z = marker_z;;
    } else if (current_control_->control == Control6Dof::PITCH) {
      location->x = position.x;
      location->y = position.y;
      location->z = position.z;
    } else if (current_control_->control == Control6Dof::ROLL) {
      location->x = position.x;
      location->y = position.y;
      location->z = position.z;
    } else if (current_control_->control == Control6Dof::YAW) {
      location->x = position.x;
      location->y = position.y;
      location->z = position.z;
    } else {
      ROS_INFO("Unknown control was used.");
      location->x = position.x;
      location->y = position.y;
      location->z = position.z;
    }
    delete current_control_;
    current_control_ = NULL;
  } else {
    location->x = position.x;
    location->y = position.y;
    location->z = position.z;
  }
}

/**
 * Convenience method to set the camera placement.
 */
void AutoCPDisplay::setCameraPlacement(
  const geometry_msgs::Point& location,
  const geometry_msgs::Point& focus,
  const ros::Duration& time_from_start,
  view_controller_msgs::CameraPlacement* camera_placement
) {
  camera_placement->target_frame = "<Fixed Frame>";

  camera_placement->time_from_start = time_from_start;

  camera_placement->eye.header.stamp = ros::Time::now();
  camera_placement->eye.header.frame_id = "<Fixed Frame>";
  camera_placement->focus.header.stamp = ros::Time::now();
  camera_placement->focus.header.frame_id = "<Fixed Frame>";
  camera_placement->up.header.stamp = ros::Time::now();
  camera_placement->up.header.frame_id = "<Fixed Frame>";

  camera_placement->eye.point.x = location.x;
  camera_placement->eye.point.y = location.y;
  camera_placement->eye.point.z = location.z;

  camera_placement->focus.point.x = focus.x;
  camera_placement->focus.point.y = focus.y;
  camera_placement->focus.point.z = focus.z;

  camera_placement->up.vector.x = 0.0;
  camera_placement->up.vector.y = 0.0;
  camera_placement->up.vector.z = 1.0;
}
}  // namespace autocp

#include <pluginlib/class_list_macros.h>
PLUGINLIB_EXPORT_CLASS(autocp::AutoCPDisplay, rviz::Display)<|MERGE_RESOLUTION|>--- conflicted
+++ resolved
@@ -64,20 +64,12 @@
   );
 
   marker_subscriber_ = root_nh_.subscribe(
-<<<<<<< HEAD
     "/pr2_marker_control_transparent/feedback",
-=======
-    "interactive_manipulation/update",
->>>>>>> 11d0a4b6
     5,
     &AutoCPDisplay::markerCallback,
     this
   );
 
-<<<<<<< HEAD
-=======
-  // TODO(jstn): Just in case it becomes useful.
->>>>>>> 11d0a4b6
   vm_ = static_cast<rviz::VisualizationManager*>(context_);
 }
 
@@ -137,7 +129,6 @@
 }
 
 /**
-<<<<<<< HEAD
  * Update the weight vector, and normalize so that the max is 1.
  */
 void AutoCPDisplay::updateWeights() {
@@ -196,14 +187,6 @@
       control_name.c_str(),
       marker_name.c_str()
     );
-=======
- * Get interactive marker locations.
- */
-void AutoCPDisplay::markerCallback(const visualization_msgs::InteractiveMarkerUpdate& init) {
-  for (int i = 0; i < init.markers.size(); i++) {
-    visualization_msgs::InteractiveMarker marker = init.markers[i];
-    ROS_INFO(static_cast<std::string>(marker.name).c_str());
->>>>>>> 11d0a4b6
   }
 }
 
@@ -277,6 +260,7 @@
       float x_diff = position.x - marker_x;
       float y_diff = position.y - marker_y;
       float horizontal_distance = sqrt(x_diff * x_diff + y_diff * y_diff);
+      // TODO(jstn): this should be position.y < marker.y
       if (position.y < 0) {
         horizontal_distance *= -1;
       }
@@ -287,6 +271,7 @@
       float x_diff = position.x - marker_x;
       float y_diff = position.y - marker_y;
       float horizontal_distance = sqrt(x_diff * x_diff + y_diff * y_diff);
+      // TODO(jstn): ditto
       if (position.x < 0) {
         horizontal_distance *= -1;
       }
